--- conflicted
+++ resolved
@@ -26,13 +26,8 @@
   spec.add_dependency "octokit", "~> 4.6"
   spec.add_dependency "gitlab", "~> 4.1"
 
-<<<<<<< HEAD
-  spec.add_development_dependency "webmock", "~> 2.3.1"
+  spec.add_development_dependency "webmock", ">= 2.3.1", "< 3.1.0"
   spec.add_development_dependency "rspec", ">= 3.5", "< 3.7"
-=======
-  spec.add_development_dependency "webmock", ">= 2.3.1", "< 3.1.0"
-  spec.add_development_dependency "rspec", "~> 3.5.0"
->>>>>>> a34cde6d
   spec.add_development_dependency "rspec-its", "~> 1.2.0"
   spec.add_development_dependency "rubocop", ">= 0.48", "< 0.50"
   spec.add_development_dependency "rake"
