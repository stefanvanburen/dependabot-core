# typed: strict
# frozen_string_literal: true

require "dependabot/updater/operations/create_group_update_pull_request"
require "dependabot/updater/operations/update_all_versions"

# This class is responsible for coordinating the creation and upkeep of Pull Requests for
# a given folder's defined DependencyGroups.
#
# - If there is no Pull Request already open for a DependencyGroup, it will be delegated
#   to Dependabot::Updater::Operations::CreateGroupUpdatePullRequest.
# - If there is an open Pull Request for a DependencyGroup, it will skip over that group
#   as the service is responsible for refreshing it in a separate job.
# - Any ungrouped Dependencies will be handled individually by delegation to
#   Dependabot::Updater::Operations::UpdateAllVersions.
#
module Dependabot
  class Updater
    module Operations
      class GroupUpdateAllVersions
        extend T::Sig
        include GroupUpdateCreation

        sig { params(job: Dependabot::Job).returns(T::Boolean) }
        def self.applies_to?(job:) # rubocop:disable Metrics/PerceivedComplexity
          return false if job.updating_a_pull_request?
          if Dependabot::Experiments.enabled?(:grouped_security_updates_disabled) && job.security_updates_only?
            return false
          end

          return true if job.source.directories && T.must(job.source.directories).count > 1

          if job.security_updates_only?
            return true if job.dependencies && T.must(job.dependencies).count > 1
            return true if job.dependency_groups.any? { |group| group["applies-to"] == "security-updates" }

            return false
          end

          job.dependency_groups.any?
        end

        sig { returns(Symbol) }
        def self.tag_name
          :group_update_all_versions
        end

        sig do
          params(
            service: Dependabot::Service,
            job: Dependabot::Job,
            dependency_snapshot: Dependabot::DependencySnapshot,
            error_handler: Dependabot::Updater::ErrorHandler
          ).void
        end
        def initialize(service:, job:, dependency_snapshot:, error_handler:)
          @service = service
          @job = job
          @dependency_snapshot = dependency_snapshot
          @error_handler = error_handler
          @dependencies_handled = T.let(Set.new, T::Set[String])
        end

        sig { void }
        def perform
          if dependency_snapshot.groups.any?
            run_grouped_dependency_updates
          else
            # We shouldn't have selected this operation if no groups were defined
            # due to the rules in `::applies_to?`, but if it happens it isn't
            # enough reasons to fail the job.
            Dependabot.logger.warn(
              "No dependency groups defined!"
            )

            # We should warn our exception tracker in case this represents an
            # unexpected problem hydrating groups we have swallowed and then
            # delegate everything to run_ungrouped_dependency_updates.
            service.capture_exception(
              error: DependabotError.new("Attempted a grouped update with no groups defined."),
              job: job
            )
          end

          run_ungrouped_dependency_updates
        end

        private

        sig { returns(Dependabot::Job) }
        attr_reader :job

        sig { returns(Dependabot::Service) }
        attr_reader :service

        sig { returns(Dependabot::DependencySnapshot) }
        attr_reader :dependency_snapshot

        sig { returns(Dependabot::Updater::ErrorHandler) }
        attr_reader :error_handler

        sig { returns(T::Array[Dependabot::DependencyGroup]) }
        def run_grouped_dependency_updates # rubocop:disable Metrics/AbcSize
          Dependabot.logger.info("Starting grouped update job for #{job.source.repo}")
          Dependabot.logger.info("Found #{dependency_snapshot.groups.count} group(s).")

          # Preprocess to discover existing group PRs and add their dependencies to the handled list before processing
          # the rest of the groups. This prevents multiple PRs from being created for the same dependency.
          groups_without_pr = dependency_snapshot.groups.filter_map do |group|
            if pr_exists_for_dependency_group?(group)
              Dependabot.logger.info("Detected existing pull request for '#{group.name}'.")
              Dependabot.logger.info(
                "Deferring creation of a new pull request. The existing pull request will update in a separate job."
              )
              # A grouped version update gets its directories from user-defined update configs.
              # A multi-directory grouped update will iterate each group over every directory.
              # Therefore, we can skip a grouped dependency if it's been updated in *any* directory
              # add the dependencies in the group so individual updates don't try to update them
<<<<<<< HEAD
              dependency_snapshot.add_handled_group_dependencies(
                dependencies_in_existing_pr_for_group(group).group_by { |d| d["directory"] }
=======
              dependency_snapshot.add_handled_dependencies(
                dependencies_in_existing_pr_for_group(group).filter_map { |d| d["dependency-name"] }
>>>>>>> 1a3fd490
              )
              # also add dependencies that might be in the group, as a rebase would add them;
              # this avoids individual PR creation that immediately is superseded by a group PR supersede
              dependency_snapshot.add_handled_group_dependencies(group.dependencies.group_by(&:directory))
              next
            end

            group
          end

          groups_without_pr.each do |group|
            result = run_update_for(group)
            if result
              # Add the actual updated dependencies to the handled list so they don't get updated individually.
              dependency_snapshot.add_handled_dependencies(result.updated_dependencies.map(&:name))
            else
              # The update failed, add the suspected dependencies to the handled list so they don't update individually.
              dependency_snapshot.add_handled_dependencies(group.dependencies.map(&:name))
            end
          end
        end

        sig { params(group: Dependabot::DependencyGroup).returns(T.nilable(Dependabot::DependencyChange)) }
        def run_update_for(group)
          Dependabot::Updater::Operations::CreateGroupUpdatePullRequest.new(
            service: service,
            job: job,
            dependency_snapshot: dependency_snapshot,
            error_handler: error_handler,
            group: group
          ).perform
        end

        sig { void }
        def run_ungrouped_dependency_updates
          if job.source.directories.nil?
            return if dependency_snapshot.ungrouped_dependencies.empty?

            Dependabot::Updater::Operations::UpdateAllVersions.new(
              service: service,
              job: job,
              dependency_snapshot: dependency_snapshot,
              error_handler: error_handler
            ).perform
          else
            T.must(job.source.directories).each do |directory|
              job.source.directory = directory
              dependency_snapshot.current_directory = directory
              next if dependency_snapshot.ungrouped_dependencies.empty?

              Dependabot::Updater::Operations::UpdateAllVersions.new(
                service: service,
                job: job,
                dependency_snapshot: dependency_snapshot,
                error_handler: error_handler
              ).perform
            end
          end
        end
      end
    end
  end
end<|MERGE_RESOLUTION|>--- conflicted
+++ resolved
@@ -116,13 +116,8 @@
               # A multi-directory grouped update will iterate each group over every directory.
               # Therefore, we can skip a grouped dependency if it's been updated in *any* directory
               # add the dependencies in the group so individual updates don't try to update them
-<<<<<<< HEAD
               dependency_snapshot.add_handled_group_dependencies(
                 dependencies_in_existing_pr_for_group(group).group_by { |d| d["directory"] }
-=======
-              dependency_snapshot.add_handled_dependencies(
-                dependencies_in_existing_pr_for_group(group).filter_map { |d| d["dependency-name"] }
->>>>>>> 1a3fd490
               )
               # also add dependencies that might be in the group, as a rebase would add them;
               # this avoids individual PR creation that immediately is superseded by a group PR supersede
